--- conflicted
+++ resolved
@@ -130,13 +130,9 @@
 async function updateActionPopup() {
   const state = await getSystemState();
   if (state === "enrollment") {
-<<<<<<< HEAD
-    await chrome.action.setPopup({ popup: "frontend/dist/index.html?page=onboarding" });
-=======
     await chrome.action.setPopup({
       popup: "frontend/dist/index.html?page=onboarding",
     });
->>>>>>> 6bdc645a
   } else {
     await chrome.action.setPopup({ popup: "frontend/dist/index.html" });
   }
