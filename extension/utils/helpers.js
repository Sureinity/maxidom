--- conflicted
+++ resolved
@@ -1,5 +1,5 @@
 // API base URL
-const BASE_URL = "http://localhost:8000/api";
+const BASE_URL = "http://127.0.0.1:8000/api";
 
 // API endpoints
 export const ENDPOINTS = {
@@ -7,13 +7,8 @@
   SCORE: (uuid) => `${BASE_URL}/score/${uuid}`,
   ENROLL: (uuid) => `${BASE_URL}/enroll/${uuid}`,
   VERIFY_PASSWORD: (uuid) => `${BASE_URL}/verify_password/${uuid}`,
-<<<<<<< HEAD
-  CHANGE_PASSWORD: (uuid) => `${BASE_URL}/change_password/${uuid}`,
-  RESET_PROFILE: (uuid) => `${BASE_URL}/reset_profile/${uuid}`,
-=======
   RESET_PROFILE: (uuid) => `${BASE_URL}/reset_profile/${uuid}`,
   CHANGE_PASSWORD: (uuid) => `${BASE_URL}/profile/${uuid}/password`,
->>>>>>> fffac2d3
 };
 
 // Storage Getters
