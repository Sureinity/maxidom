--- conflicted
+++ resolved
@@ -34,7 +34,7 @@
 .venv/
 uv.lock
 
-# SSL Certificates
+# SSL Certificate
 *.pem
 *.key
 *.crt
@@ -47,8 +47,6 @@
 *.p7c
 
 # Node / Frontend
-<<<<<<< HEAD
-=======
 node_modules/
 *.crx
 *.zip
@@ -66,25 +64,10 @@
 *.local
 
 # Browser extension
->>>>>>> 6bdc645a
 node_modules/
 *.crx
 *.zip
 
-<<<<<<< HEAD
-# Frontend Logs and Builds
-logs/
-npm-debug.log*
-yarn-debug.log*
-yarn-error.log*
-pnpm-debug.log*
-lerna-debug.log*
-dist/
-dist-ssr/
-*.local
-
-=======
->>>>>>> 6bdc645a
 # Editor & System Files
 .vscode/
 .idea/
