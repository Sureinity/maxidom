--- conflicted
+++ resolved
@@ -1,4 +1,4 @@
-# Python (Backend)
+# Python
 __pycache__/
 *.py[cod]
 *$py.class
@@ -27,13 +27,12 @@
 .hypothesis/
 .venv/
 venv/
+*.log
+
+# uv package manager
 .uv/
-<<<<<<< HEAD
 .venv/
 uv.lock
-=======
-*.log
->>>>>>> 721c9fdf
 
 # SSL Certificates
 *.pem
@@ -54,7 +53,6 @@
 
 # Frontend Logs and Builds
 logs/
-*.log
 npm-debug.log*
 yarn-debug.log*
 yarn-error.log*
@@ -75,9 +73,5 @@
 *.sw?
 
 # Miscellaneous
-<<<<<<< HEAD
 user_data/
-*.db
-=======
-user_data/
->>>>>>> 721c9fdf
+*.db