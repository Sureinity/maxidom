import numpy as np
import pandas as pd
from sklearn.ensemble import IsolationForest
import csv
from datetime import datetime
from pathlib import Path
import joblib
import logging
import json
import shutil
from typing import Dict, List, Any

logger = logging.getLogger(__name__)

# Parameters for the Isolation Forest model
ISOLATION_FOREST_PARAMS = {
    'n_estimators': 100,
    'max_samples': 'auto',
    'contamination': 0.01,
    'random_state': 42
}

# Define the percentile for the dynamic threshold.
THRESHOLD_PERCENTILE = 5

class UserModelManager:
    """
    Manages the lifecycle of user behavior models using a "Dissect and Score"
    specialist approach with Dynamic Anomaly Thresholding.
    """

    def __init__(self, feature_names, user_data_dir: Path):
        """
        Initialize the model manager.
        
        Args:
            feature_names: The complete list of feature names from the extractor.
            user_data_dir: Directory where user data and models are stored.
        """
        self.user_data_dir = user_data_dir
        self.all_feature_names = feature_names
        
        self.mouse_features = [
            "avg_mouse_speed", "std_mouse_speed", "avg_mouse_acceleration",
            "std_mouse_acceleration", "path_straightness", "avg_click_duration",
            "avg_pause_duration", "pause_frequency", "avg_turn_angle",
            "avg_stroke_velocity"
        ]
        self.typing_features = [
            "avg_dwell_time_alpha", "avg_flight_time_digraph",
            "std_flight_time_digraph", "typing_speed_kps"
        ]
        
        self.model_params = ISOLATION_FOREST_PARAMS.copy()
  
        # Diversity thresholds for the entire dataset before training begins
        self.min_samples_for_training = 300
        self.min_keyboard_samples = 50 
        self.min_mouse_samples = 150 
<<<<<<< HEAD
        
        # Retraining thresholds and strategy parameters
        self.retraining_threshold = 500
        self.retraining_sample_size = 300 # How many samples to draw from the new data.
        self.foundation_sample_size = 300 # How many samples to draw from the original data.
=======
        # Retraining parameters are removed as the model is now static.
>>>>>>> fffac2d3
 
    def _get_user_dir(self, profile_id) -> Path:
        """Get the directory path for a specific user, creating it if necessary."""
        user_dir = self.user_data_dir / profile_id
        user_dir.mkdir(exist_ok=True, parents=True)
        return user_dir
    
    def save_raw_payload(self, profile_id: str, payload_dict: dict):
        """Saves the raw JSON payload to a .jsonl file for archival."""
        user_dir = self._get_user_dir(profile_id)
        raw_data_dir = user_dir / "raw_data"
        raw_data_dir.mkdir(exist_ok=True)
        
        target_file = raw_data_dir / "profiling_raw.jsonl"
        
        try:
            with open(target_file, 'a') as f:
                f.write(json.dumps(payload_dict) + '\\n')
        except Exception as e:
            logger.error(f"Failed to save raw payload for {profile_id}: {e}")

    def save_features(self, profile_id: str, feature_vector: np.ndarray) -> int:
        """Saves a feature vector to the foundational features.csv file."""
        user_dir = self._get_user_dir(profile_id)
        
        features_file = user_dir / "features.csv"

        file_exists = features_file.exists()
        with open(features_file, mode='a', newline='') as file:
            writer = csv.writer(file)
            if not file_exists:
                writer.writerow(["timestamp"] + self.all_feature_names)
            writer.writerow([datetime.now().strftime("%Y-%m-%d %H:%M:%S")] + feature_vector.tolist())

        return self._count_samples(features_file)

    def _count_samples(self, file_path: Path):
        """Counts the number of data rows in a CSV file."""
        if not file_path.is_file():
            return 0
        with open(file_path, 'r') as f:
            return max(0, sum(1 for _ in f) - 1)

    def check_diversity(self, profile_id: str) -> dict:
        """Checks if the collected training data meets the minimum diversity criteria."""
        features_file = self._get_user_dir(profile_id) / "features.csv"
        if not features_file.exists():
            return {
                "total_samples": {"current": 0, "required": self.min_samples_for_training},
                "keyboard_samples": {"current": 0, "required": self.min_keyboard_samples},
                "mouse_samples": {"current": 0, "required": self.min_mouse_samples},
<<<<<<< HEAD
                "digraph_samples": {"current": 0, "required": 30}, # Assuming a default, can be added to __init__
=======
                "digraph_samples": {"current": 0, "required": 30},
>>>>>>> fffac2d3
                "is_ready": False
            }

        df = pd.read_csv(features_file)
        
        keyboard_activity_col = "typing_speed_kps" 
        mouse_activity_col = "avg_mouse_speed"
        digraph_activity_col = "avg_flight_time_digraph"

        total = len(df)
        keyboard = len(df[df[keyboard_activity_col] > 0])
        mouse = len(df[df[mouse_activity_col] > 0])
        digraphs = len(df[df[digraph_activity_col] > 0])

        is_ready = (
            total >= self.min_samples_for_training and
            keyboard >= self.min_keyboard_samples and
            mouse >= self.min_mouse_samples and
<<<<<<< HEAD
            digraphs >= 30 # Assuming a default
=======
            digraphs >= 30
>>>>>>> fffac2d3
        )

        return {
            "total_samples": {"current": total, "required": self.min_samples_for_training},
            "keyboard_samples": {"current": keyboard, "required": self.min_keyboard_samples},
            "mouse_samples": {"current": mouse, "required": self.min_mouse_samples},
            "digraph_samples": {"current": digraphs, "required": 30},
            "is_ready": is_ready
        }

    def train_initial_model(self, profile_id: str):
        """
        Loads the full feature set and trains two pure specialist models:
        one for all mouse activity and one for all typing activity.
        """
        user_dir = self._get_user_dir(profile_id)
        features_file = user_dir / "features.csv"
        if not features_file.is_file():
            logger.error(f"Cannot train model: features.csv not found for {profile_id}")
            return False

        try:
            df = pd.read_csv(features_file)
            
            # Select all sessions where mouse activity occurred for the mouse model.
            df_mouse_all = df[df["avg_mouse_speed"] > 0]
            
            # Select all sessions where typing activity occurred for the typing model.
            df_typing_all = df[df["typing_speed_kps"] > 0]

            logger.info(f"Segmenting data for {profile_id}: "
                        f"{len(df_mouse_all)} samples for mouse model, "
                        f"{len(df_typing_all)} samples for typing model.")

            # Train and save the two specialist models. The mixed model is removed.
            self._train_and_save_specialist(df_mouse_all, self.mouse_features, "mouse", profile_id)
            self._train_and_save_specialist(df_typing_all, self.typing_features, "typing", profile_id)
            return True
        except Exception as e:
            logger.error(f"Error during specialist model training for {profile_id}: {e}", exc_info=True)
            return False

    def _train_and_save_specialist(self, df: pd.DataFrame, feature_subset: List[str], model_type: str, profile_id: str):
        """Helper function to train, calibrate, and save a single specialist model package."""
        if len(df) < 20: 
            logger.warning(f"Skipping {model_type} model for {profile_id}: only {len(df)} samples.")
            return

        user_dir = self._get_user_dir(profile_id)
        model_path = user_dir / f"model_{model_type}.joblib"
        features = df[feature_subset]
        
        logger.info(f"Training {model_type} model for {profile_id} with {len(features)} samples.")
        model = IsolationForest(**self.model_params)
        model.fit(features)
        
        scores = model.decision_function(features)
        threshold = np.percentile(scores, THRESHOLD_PERCENTILE)
        logger.info(f"Calibrated dynamic threshold for '{model_type}' model: {threshold:.4f}")
        
        model_package = {'model': model, 'threshold': threshold}

        temp_model_path = model_path.with_suffix(".joblib.tmp")
        joblib.dump(model_package, temp_model_path)
        temp_model_path.rename(model_path)
        logger.info(f"Saved {model_type} model package to {model_path}")

    def load_model_package(self, profile_id: str, model_type: str):
        """Loads a model package containing the model and its threshold."""
        model_path = self._get_user_dir(profile_id) / f"model_{model_type}.joblib"
        if not model_path.exists():
            return None
        return joblib.load(model_path)

<<<<<<< HEAD
    def score(self, profile_id, feature_vector: np.ndarray) -> Dict[str, Any]:
        """Scores new data by routing it to the appropriate specialist model."""
        features_df = pd.DataFrame([feature_vector], columns=self.all_feature_names)
        
        is_mouse_active = features_df.iloc[0]["avg_mouse_speed"] > 0
        is_typing_active = features_df.iloc[0]["typing_speed_kps"] > 0
        
        model_type = "mixed"
        feature_subset = self.all_feature_names
        if is_mouse_active and not is_typing_active:
            model_type = "mouse"
            feature_subset = self.mouse_features
        elif not is_mouse_active and is_typing_active:
            model_type = "typing"
            feature_subset = self.typing_features
        
        logger.info(f"Routing to '{model_type}' model for scoring.")
        
        model_package = self.load_model_package(profile_id, model_type)
        if model_package is None:
            logger.warning(f"Specialist model '{model_type}' not found for {profile_id}. Falling back to 'mixed' model.")
            model_package = self.load_model_package(profile_id, "mixed")
            model_type = "mixed"
            feature_subset = self.all_feature_names
            if model_package is None:
                raise ValueError(f"No suitable models found for user {profile_id}")

        model = model_package['model']
        dynamic_threshold = model_package['threshold']
        
        score_features = features_df[feature_subset]
        score = model.decision_function(score_features)[0]
        
        is_anomaly = score < dynamic_threshold
        
        return {"is_anomaly": bool(is_anomaly), "score": float(score), "model_used": model_type, "threshold": float(dynamic_threshold)}

    def retrain_model(self, profile_id: str):
        """
        Retrains specialist models using a balanced, weighted sample of
        foundational and recent behavioral data to prevent model drift.
        """
        user_dir = self._get_user_dir(profile_id)
        features_file = user_dir / "features.csv"
        retraining_file = user_dir / "retraining_pool.csv"
        
        if not features_file.is_file() or not retraining_file.is_file():
            logger.warning(f"Retraining aborted for {profile_id}: Missing foundational or retraining data.")
            return False

        try:
            original_df = pd.read_csv(features_file)
            retraining_df = pd.read_csv(retraining_file)
            
            logger.info(f"Starting weighted sampling for retraining user {profile_id}.")

            # Handle cases where we don't have enough data to meet the sample size
            n_foundation = min(self.foundation_sample_size, len(original_df))
            n_retraining = min(self.retraining_sample_size, len(retraining_df))
            
            foundation_sample = original_df.sample(n=n_foundation, replace=False, random_state=42)
            retraining_sample = retraining_df.sample(n=n_retraining, replace=False, random_state=42)
            
            combined_df = pd.concat([foundation_sample, retraining_sample], ignore_index=True)
            logger.info(f"Created balanced training set of {len(combined_df)} samples ({n_foundation} foundational, {n_retraining} recent).")
            
            # Re-run the same segmentation and training logic as the initial training
            is_mouse_active = combined_df["avg_mouse_speed"] > 0
            is_typing_active = combined_df["typing_speed_kps"] > 0
=======
    def score(self, profile_id, feature_vector: np.ndarray, key_count: int = 0, mouse_count: int = 0) -> Dict[str, Any]:
            """
            Scores new data with 'Significance Gating'.
            Models only vote if there is sufficient data density.
            """
            features_df = pd.DataFrame([feature_vector], columns=self.all_feature_names)
            
            # --- CONSTANTS: Minimum Density Thresholds ---
            # We need roughly 1 word (5-6 keys) to judge typing rhythm.
            MIN_KEYS_FOR_VALID_SCORING = 6 
            # We need a decent path (30 points) to judge mouse motor control.
            MIN_MOUSE_POINTS_FOR_VALID_SCORING = 30 
            
            # Default to a high "normal" score (Safe Mode)
            mouse_score, typing_score = 0.1, 0.1
            mouse_threshold, typing_threshold = 0.0, 0.0
>>>>>>> fffac2d3
            
            # --- MOUSE SCORING ---
            # Only score mouse if we have significant movement data
            if mouse_count >= MIN_MOUSE_POINTS_FOR_VALID_SCORING:
                mouse_package = self.load_model_package(profile_id, "mouse")
                if mouse_package:
                    mouse_model = mouse_package['model']
                    mouse_threshold = mouse_package['threshold']
                    mouse_features = features_df[self.mouse_features]
                    try:
                        mouse_score = mouse_model.decision_function(mouse_features)[0]
                    except Exception as e:
                        logger.error(f"Mouse scoring error: {e}")
                        mouse_score = 0.1 # Fail open (safe) on error
            else:
                # If insignificant data, we consider it 'Normal' by default (Abstain)
                logger.info(f"Mouse data sparse ({mouse_count} points). Specialist abstaining.")
    
            # --- TYPING SCORING ---
            # Only score typing if we have significant keystroke data
            if key_count >= MIN_KEYS_FOR_VALID_SCORING:
                typing_package = self.load_model_package(profile_id, "typing")
                if typing_package:
                    typing_model = typing_package['model']
                    typing_threshold = typing_package['threshold']
                    typing_features = features_df[self.typing_features]
                    try:
                        typing_score = typing_model.decision_function(typing_features)[0]
                    except Exception as e:
                        logger.error(f"Typing scoring error: {e}")
                        typing_score = 0.1 # Fail open (safe) on error
            else:
                # If insignificant data, we consider it 'Normal' by default (Abstain)
                logger.info(f"Typing data sparse ({key_count} keys). Specialist abstaining.")
    
            # Final Decision Rule:
            # Anomaly only if a VALID model returned a score below its threshold.
            # Since we defaulted scores to 0.1 (which is > threshold), abstaining models won't trigger anomalies.
            is_mouse_anomaly = (mouse_count >= MIN_MOUSE_POINTS_FOR_VALID_SCORING) and (mouse_score < mouse_threshold)
            is_typing_anomaly = (key_count >= MIN_KEYS_FOR_VALID_SCORING) and (typing_score < typing_threshold)
            
            is_anomaly = is_mouse_anomaly or is_typing_anomaly
            
            # For logging, return the score that is more anomalous (the lower one) among the active ones
            final_score = min(mouse_score, typing_score)
            
<<<<<<< HEAD
            # Clear retraining pool after successful retraining
            retraining_file.write_text(f"timestamp,{','.join(self.all_feature_names)}\n")
            logger.info(f"Retraining pool cleared for user {profile_id}")
            
            return True
        except Exception as e:
            logger.error(f"Error retraining model for user {profile_id}: {e}", exc_info=True)
            return False
        
    def delete_user_data(self, profile_id: str) -> bool:
        """
        Permanently deletes all data associated with a profile ID, including
        models, feature pools, and raw data archives.
        
        Args:
            profile_id: The user's unique identifier.
            
        Returns:
            True if deletion was successful or directory didn't exist, False on error.
        """
        user_dir = self._get_user_dir(profile_id)
        if not user_dir.exists():
            logger.info(f"No data directory to delete for profile: {profile_id}")
            return True
        
        try:
            shutil.rmtree(user_dir)
            logger.info(f"Successfully deleted all data for profile: {profile_id}")
            return True
        except Exception as e:
=======
            return {
                "is_anomaly": bool(is_anomaly), 
                "score": float(final_score),
                "typing_threshold": float(typing_threshold),
                "mouse_threshold": float(mouse_threshold),
                "mouse_score": float(mouse_score),
                "typing_score": float(typing_score)
            }
        
    def delete_user_data(self, profile_id: str) -> bool:
        """
        Permanently deletes all data associated with a profile ID.
        """
        user_dir = self._get_user_dir(profile_id)
        if not user_dir.exists():
            logger.info(f"No data directory to delete for profile: {profile_id}")
            return True
        
        try:
            shutil.rmtree(user_dir)
            logger.info(f"Successfully deleted all data for profile: {profile_id}")
            return True
        except Exception as e:
>>>>>>> fffac2d3
            logger.error(f"Failed to delete data directory for profile {profile_id}: {e}", exc_info=True)
            return False<|MERGE_RESOLUTION|>--- conflicted
+++ resolved
@@ -57,15 +57,7 @@
         self.min_samples_for_training = 300
         self.min_keyboard_samples = 50 
         self.min_mouse_samples = 150 
-<<<<<<< HEAD
-        
-        # Retraining thresholds and strategy parameters
-        self.retraining_threshold = 500
-        self.retraining_sample_size = 300 # How many samples to draw from the new data.
-        self.foundation_sample_size = 300 # How many samples to draw from the original data.
-=======
         # Retraining parameters are removed as the model is now static.
->>>>>>> fffac2d3
  
     def _get_user_dir(self, profile_id) -> Path:
         """Get the directory path for a specific user, creating it if necessary."""
@@ -117,11 +109,7 @@
                 "total_samples": {"current": 0, "required": self.min_samples_for_training},
                 "keyboard_samples": {"current": 0, "required": self.min_keyboard_samples},
                 "mouse_samples": {"current": 0, "required": self.min_mouse_samples},
-<<<<<<< HEAD
-                "digraph_samples": {"current": 0, "required": 30}, # Assuming a default, can be added to __init__
-=======
                 "digraph_samples": {"current": 0, "required": 30},
->>>>>>> fffac2d3
                 "is_ready": False
             }
 
@@ -140,11 +128,7 @@
             total >= self.min_samples_for_training and
             keyboard >= self.min_keyboard_samples and
             mouse >= self.min_mouse_samples and
-<<<<<<< HEAD
-            digraphs >= 30 # Assuming a default
-=======
             digraphs >= 30
->>>>>>> fffac2d3
         )
 
         return {
@@ -219,77 +203,6 @@
             return None
         return joblib.load(model_path)
 
-<<<<<<< HEAD
-    def score(self, profile_id, feature_vector: np.ndarray) -> Dict[str, Any]:
-        """Scores new data by routing it to the appropriate specialist model."""
-        features_df = pd.DataFrame([feature_vector], columns=self.all_feature_names)
-        
-        is_mouse_active = features_df.iloc[0]["avg_mouse_speed"] > 0
-        is_typing_active = features_df.iloc[0]["typing_speed_kps"] > 0
-        
-        model_type = "mixed"
-        feature_subset = self.all_feature_names
-        if is_mouse_active and not is_typing_active:
-            model_type = "mouse"
-            feature_subset = self.mouse_features
-        elif not is_mouse_active and is_typing_active:
-            model_type = "typing"
-            feature_subset = self.typing_features
-        
-        logger.info(f"Routing to '{model_type}' model for scoring.")
-        
-        model_package = self.load_model_package(profile_id, model_type)
-        if model_package is None:
-            logger.warning(f"Specialist model '{model_type}' not found for {profile_id}. Falling back to 'mixed' model.")
-            model_package = self.load_model_package(profile_id, "mixed")
-            model_type = "mixed"
-            feature_subset = self.all_feature_names
-            if model_package is None:
-                raise ValueError(f"No suitable models found for user {profile_id}")
-
-        model = model_package['model']
-        dynamic_threshold = model_package['threshold']
-        
-        score_features = features_df[feature_subset]
-        score = model.decision_function(score_features)[0]
-        
-        is_anomaly = score < dynamic_threshold
-        
-        return {"is_anomaly": bool(is_anomaly), "score": float(score), "model_used": model_type, "threshold": float(dynamic_threshold)}
-
-    def retrain_model(self, profile_id: str):
-        """
-        Retrains specialist models using a balanced, weighted sample of
-        foundational and recent behavioral data to prevent model drift.
-        """
-        user_dir = self._get_user_dir(profile_id)
-        features_file = user_dir / "features.csv"
-        retraining_file = user_dir / "retraining_pool.csv"
-        
-        if not features_file.is_file() or not retraining_file.is_file():
-            logger.warning(f"Retraining aborted for {profile_id}: Missing foundational or retraining data.")
-            return False
-
-        try:
-            original_df = pd.read_csv(features_file)
-            retraining_df = pd.read_csv(retraining_file)
-            
-            logger.info(f"Starting weighted sampling for retraining user {profile_id}.")
-
-            # Handle cases where we don't have enough data to meet the sample size
-            n_foundation = min(self.foundation_sample_size, len(original_df))
-            n_retraining = min(self.retraining_sample_size, len(retraining_df))
-            
-            foundation_sample = original_df.sample(n=n_foundation, replace=False, random_state=42)
-            retraining_sample = retraining_df.sample(n=n_retraining, replace=False, random_state=42)
-            
-            combined_df = pd.concat([foundation_sample, retraining_sample], ignore_index=True)
-            logger.info(f"Created balanced training set of {len(combined_df)} samples ({n_foundation} foundational, {n_retraining} recent).")
-            
-            # Re-run the same segmentation and training logic as the initial training
-            is_mouse_active = combined_df["avg_mouse_speed"] > 0
-            is_typing_active = combined_df["typing_speed_kps"] > 0
-=======
     def score(self, profile_id, feature_vector: np.ndarray, key_count: int = 0, mouse_count: int = 0) -> Dict[str, Any]:
             """
             Scores new data with 'Significance Gating'.
@@ -306,7 +219,6 @@
             # Default to a high "normal" score (Safe Mode)
             mouse_score, typing_score = 0.1, 0.1
             mouse_threshold, typing_threshold = 0.0, 0.0
->>>>>>> fffac2d3
             
             # --- MOUSE SCORING ---
             # Only score mouse if we have significant movement data
@@ -353,38 +265,6 @@
             # For logging, return the score that is more anomalous (the lower one) among the active ones
             final_score = min(mouse_score, typing_score)
             
-<<<<<<< HEAD
-            # Clear retraining pool after successful retraining
-            retraining_file.write_text(f"timestamp,{','.join(self.all_feature_names)}\n")
-            logger.info(f"Retraining pool cleared for user {profile_id}")
-            
-            return True
-        except Exception as e:
-            logger.error(f"Error retraining model for user {profile_id}: {e}", exc_info=True)
-            return False
-        
-    def delete_user_data(self, profile_id: str) -> bool:
-        """
-        Permanently deletes all data associated with a profile ID, including
-        models, feature pools, and raw data archives.
-        
-        Args:
-            profile_id: The user's unique identifier.
-            
-        Returns:
-            True if deletion was successful or directory didn't exist, False on error.
-        """
-        user_dir = self._get_user_dir(profile_id)
-        if not user_dir.exists():
-            logger.info(f"No data directory to delete for profile: {profile_id}")
-            return True
-        
-        try:
-            shutil.rmtree(user_dir)
-            logger.info(f"Successfully deleted all data for profile: {profile_id}")
-            return True
-        except Exception as e:
-=======
             return {
                 "is_anomaly": bool(is_anomaly), 
                 "score": float(final_score),
@@ -408,6 +288,5 @@
             logger.info(f"Successfully deleted all data for profile: {profile_id}")
             return True
         except Exception as e:
->>>>>>> fffac2d3
             logger.error(f"Failed to delete data directory for profile {profile_id}: {e}", exc_info=True)
             return False