--- conflicted
+++ resolved
@@ -170,7 +170,6 @@
     """
     try:
         payload_dict = payload.dict()
-        model_manager.save_raw_payload(profile_id, payload_dict)
         feature_vector = feature_extractor.extract_features(payload_dict)
         model_manager.save_features(profile_id, feature_vector)
         
@@ -223,34 +222,7 @@
         logger.error(f"Error in /score endpoint for {profile_id}: {e}", exc_info=True)
         raise HTTPException(status_code=500, detail="An internal error occurred during scoring.")
 
-<<<<<<< HEAD
-=======
-@app.post("/api/test_score_row/{profile_id}")
-def test_score_row(profile_id: str, feature_row: dict):
-    """
-    A temporary testing endpoint.
-    """
-    try:
-        feature_vector = np.array([feature_row[name] for name in FEATURE_NAMES])
-    except KeyError as e:
-        raise HTTPException(status_code=422, detail=f"Missing feature in test data: {e}")
-
-    try:
-        result = model_manager.score(profile_id, feature_vector)
-        log_prefix = "🚨 TEST ANOMALY:" if result['is_anomaly'] else "✅ TEST NORMAL:"
-        
-        # Updated logging for the new score result format
-        logger.info(f"{log_prefix} final_score={result['score']:.4f} "
-                    f"(mouse: {result['mouse_score']:.4f}, typing: {result['typing_score']:.4f})")
-        
-        return result
-    except ValueError as e:
-        raise HTTPException(status_code=404, detail=f"Model not found for user {profile_id}.")
-    except Exception as e:
-        raise HTTPException(status_code=500, detail="An internal error during test scoring.")
-
-
->>>>>>> 6bdc645a
+
 # Serving Extension auto-update files
 @app.get("/static/extension.crx")
 def serve_crx():
